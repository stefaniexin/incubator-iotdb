/**
 * Licensed to the Apache Software Foundation (ASF) under one
 * or more contributor license agreements.  See the NOTICE file
 * distributed with this work for additional information
 * regarding copyright ownership.  The ASF licenses this file
 * to you under the Apache License, Version 2.0 (the
 * "License"); you may not use this file except in compliance
 * with the License.  You may obtain a copy of the License at
 *
 *     http://www.apache.org/licenses/LICENSE-2.0
 *
 * Unless required by applicable law or agreed to in writing,
 * software distributed under the License is distributed on an
 * "AS IS" BASIS, WITHOUT WARRANTIES OR CONDITIONS OF ANY
 * KIND, either express or implied.  See the License for the
 * specific language governing permissions and limitations
 * under the License.
 */
package org.apache.iotdb.tsfile.read;

import static org.apache.iotdb.tsfile.write.writer.TsFileIOWriter.magicStringBytes;

import java.io.File;
import java.io.IOException;
import java.nio.ByteBuffer;
import java.nio.file.Path;
import java.nio.file.Paths;
import java.util.ArrayList;
import java.util.Comparator;
import java.util.List;
import java.util.Map;
import java.util.Optional;
import org.apache.iotdb.tsfile.common.conf.TSFileConfig;
import org.apache.iotdb.tsfile.compress.IUnCompressor;
import org.apache.iotdb.tsfile.file.MetaMarker;
import org.apache.iotdb.tsfile.file.footer.ChunkGroupFooter;
import org.apache.iotdb.tsfile.file.header.ChunkHeader;
import org.apache.iotdb.tsfile.file.header.PageHeader;
import org.apache.iotdb.tsfile.file.metadata.ChunkGroupMetaData;
import org.apache.iotdb.tsfile.file.metadata.ChunkMetaData;
import org.apache.iotdb.tsfile.file.metadata.TsDeviceMetadata;
import org.apache.iotdb.tsfile.file.metadata.TsDeviceMetadataIndex;
import org.apache.iotdb.tsfile.file.metadata.TsFileMetaData;
import org.apache.iotdb.tsfile.file.metadata.enums.CompressionType;
import org.apache.iotdb.tsfile.file.metadata.enums.TSDataType;
import org.apache.iotdb.tsfile.read.common.Chunk;
import org.apache.iotdb.tsfile.read.reader.DefaultTsFileInput;
import org.apache.iotdb.tsfile.read.reader.TsFileInput;
import org.apache.iotdb.tsfile.utils.ReadWriteIOUtils;
import org.apache.iotdb.tsfile.write.schema.MeasurementSchema;
import org.slf4j.Logger;
import org.slf4j.LoggerFactory;

public class TsFileSequenceReader implements AutoCloseable{

<<<<<<< HEAD
public class TsFileSequenceReader implements AutoCloseable{
=======
  private static final Logger LOGGER = LoggerFactory.getLogger(TsFileSequenceReader.class);
>>>>>>> 3a7c3de4

  private TsFileInput tsFileInput;
  private long fileMetadataPos;
  private int fileMetadataSize;
  private ByteBuffer markerBuffer = ByteBuffer.allocate(Byte.BYTES);
  protected String file;

  /**
   * Create a file reader of the given file. The reader will read the tail of the file to get the
   * file metadata size.Then the reader will skip the first TSFileConfig.MAGIC_STRING.length() bytes
   * of the file for preparing reading real data.
   *
   * @param file the data file
   * @throws IOException If some I/O error occurs
   */
  public TsFileSequenceReader(String file) throws IOException {
    this(file, true);
  }

  /**
   * construct function for TsFileSequenceReader.
   *
   * @param file -given file name
   * @param loadMetadataSize -load meta data size
   */
  public TsFileSequenceReader(String file, boolean loadMetadataSize) throws IOException {
    this.file = file;
    final Path path = Paths.get(file);
    tsFileInput = new DefaultTsFileInput(path);
    try {
      if (loadMetadataSize) {
       loadMetadataSize();
      }
    } catch (Throwable e) {
      tsFileInput.close();
      throw e;
    }
  }

  /**
   * construct function for TsFileSequenceReader.
   *
   * @param input the input of a tsfile. The current position should be a markder and then a chunk
   * Header, rather than the magic number
   * @param fileMetadataPos the position of the file metadata in the TsFileInput from the beginning
   * of the input to the current position
   * @param fileMetadataSize the byte size of the file metadata in the input
   */
  public TsFileSequenceReader(TsFileInput input, long fileMetadataPos, int fileMetadataSize) {
    this.tsFileInput = input;
    this.fileMetadataPos = fileMetadataPos;
    this.fileMetadataSize = fileMetadataSize;
  }

  protected void loadMetadataSize() throws IOException {
    ByteBuffer metadataSize = ByteBuffer.allocate(Integer.BYTES);
    tsFileInput.read(metadataSize,
        tsFileInput.size() - TSFileConfig.MAGIC_STRING.length() - Integer.BYTES);
    metadataSize.flip();
    // read file metadata size and position
    fileMetadataSize = ReadWriteIOUtils.readInt(metadataSize);
    fileMetadataPos =
        tsFileInput.size() - TSFileConfig.MAGIC_STRING.length() - Integer.BYTES - fileMetadataSize;
    // skip the magic header
    tsFileInput.position(TSFileConfig.MAGIC_STRING.length());
  }

  public long getFileMetadataPos() {
    return fileMetadataPos;
  }

  public int getFileMetadataSize() {
    return fileMetadataSize;
  }

  /**
   * this function does not modify the position of the file reader.
   */
  public String readTailMagic() throws IOException {
    long totalSize = tsFileInput.size();

    ByteBuffer magicStringBytes = ByteBuffer.allocate(TSFileConfig.MAGIC_STRING.length());
    tsFileInput.read(magicStringBytes, totalSize - TSFileConfig.MAGIC_STRING.length());
    magicStringBytes.flip();
    return new String(magicStringBytes.array());
  }

  /**
   * whether the file is a complete TsFile: only if the head magic and tail magic string exists.
   * @return
   * @throws IOException
   */
  public boolean isComplete() throws IOException {
    return tsFileInput.size() == TSFileConfig.MAGIC_STRING.length() * 2 && readTailMagic()
        .equals(readHeadMagic());
  }

  /**
   * this function does not modify the position of the file reader.
   */
  public String readHeadMagic() throws IOException {
    return readHeadMagic(false);
  }

  /**
   * this function does not modify the position of the file reader.
   *
   * @param movePosition whether move the position of the file reader after reading the magic header
   * to the end of the magic head string.
   */
  public String readHeadMagic(boolean movePosition) throws IOException {
    ByteBuffer magicStringBytes = ByteBuffer.allocate(TSFileConfig.MAGIC_STRING.length());
    if (movePosition) {
      tsFileInput.position(0);
      tsFileInput.read(magicStringBytes);
    } else {
      tsFileInput.read(magicStringBytes, 0);
    }
    magicStringBytes.flip();
    return new String(magicStringBytes.array());
  }

  /**
   * this function does not modify the position of the file reader.
   */
  public TsFileMetaData readFileMetadata() throws IOException {
    return TsFileMetaData.deserializeFrom(readData(fileMetadataPos, fileMetadataSize));
  }

  /**
   * @return get the position after the last chunk group in the file
   */
  public long getPositionOfFirstDeviceMetaIndex() throws IOException {
    TsFileMetaData metaData = readFileMetadata();
    Optional<Long> data = metaData.getDeviceMap().values().stream().map(TsDeviceMetadataIndex::getOffset)
        .min(Comparator.comparing(Long::valueOf));
    if(data.isPresent()) {
      return data.get();
    } else {
      //no real data
      return TSFileConfig.MAGIC_STRING.length();
    }
  }

  /**
   * this function does not modify the position of the file reader.
   */
  public TsDeviceMetadata readTsDeviceMetaData(TsDeviceMetadataIndex index) throws IOException {
    return TsDeviceMetadata.deserializeFrom(readData(index.getOffset(), index.getLen()));
  }

  /**
   * read data from current position of the input, and deserialize it to a CHUNK_GROUP_FOOTER. <br>
   * This method is not threadsafe.
   *
   * @return a CHUNK_GROUP_FOOTER
   * @throws IOException io error
   */
  public ChunkGroupFooter readChunkGroupFooter() throws IOException {
    return ChunkGroupFooter.deserializeFrom(tsFileInput.wrapAsInputStream(), true);
  }

  /**
   * read data from current position of the input, and deserialize it to a CHUNK_GROUP_FOOTER.
   *
   * @param position the offset of the chunk group footer in the file
   * @param markerRead true if the offset does not contains the marker , otherwise false
   * @return a CHUNK_GROUP_FOOTER
   * @throws IOException io error
   */
  public ChunkGroupFooter readChunkGroupFooter(long position, boolean markerRead)
      throws IOException {
    return ChunkGroupFooter.deserializeFrom(tsFileInput.wrapAsFileChannel(), position, markerRead);
  }

  /**
   * After reading the footer of a ChunkGroup, call this method to set the file pointer to the start
   * of the data of this ChunkGroup if you want to read its data next. <br> This method is not
   * threadsafe.
   *
   * @param footer the chunkGroupFooter which you want to read data
   */
  public void setPositionToAChunkGroup(ChunkGroupFooter footer) throws IOException {
    tsFileInput
        .position(tsFileInput.position() - footer.getDataSize() - footer.getSerializedSize());
  }

  /**
   * read data from current position of the input, and deserialize it to a CHUNK_HEADER. <br> This
   * method is not threadsafe.
   *
   * @return a CHUNK_HEADER
   * @throws IOException io error
   */
  public ChunkHeader readChunkHeader() throws IOException {
    return ChunkHeader.deserializeFrom(tsFileInput.wrapAsInputStream(), true);
  }

  /**
   * read the chunk's header.
   *
   * @param position the file offset of this chunk's header
   * @param markerRead true if the offset does not contains the marker , otherwise false
   */
  private ChunkHeader readChunkHeader(long position, boolean markerRead) throws IOException {
    return ChunkHeader.deserializeFrom(tsFileInput.wrapAsFileChannel(), position, markerRead);
  }

  /**
   * notice, the position of the channel MUST be at the end of this header. <br> This method is not
   * threadsafe.
   *
   * @return the pages of this chunk
   */
  public ByteBuffer readChunk(ChunkHeader header) throws IOException {
    return readData(-1, header.getDataSize());
  }

  /**
   * notice, this function will modify channel's position.
   *
   * @param position the offset of the chunk data
   * @return the pages of this chunk
   */
  public ByteBuffer readChunk(ChunkHeader header, long position) throws IOException {
    return readData(position, header.getDataSize());
  }

  /**
   * notice, this function will modify channel's position.
   *
   * @param dataSize the size of chunkdata
   * @param position the offset of the chunk data
   * @return the pages of this chunk
   */
  private ByteBuffer readChunk(long position, int dataSize) throws IOException {
    return readData(position, dataSize);
  }

  /**
   * read memory chunk.
   *
   * @param metaData -given chunk meta data
   * @return -chunk
   */
  public Chunk readMemChunk(ChunkMetaData metaData) throws IOException {
    ChunkHeader header = readChunkHeader(metaData.getOffsetOfChunkHeader(), false);
    ByteBuffer buffer = readChunk(metaData.getOffsetOfChunkHeader() + header.getSerializedSize(),
        header.getDataSize());
    return new Chunk(header, buffer);
  }

  /**
   * not thread safe.
   *
   * @param type given tsfile data type
   */
  public PageHeader readPageHeader(TSDataType type) throws IOException {
    return PageHeader.deserializeFrom(tsFileInput.wrapAsInputStream(), type);
  }

  /**
   * read the page's header.
   *
   * @param dataType given tsfile data type
   * @param position the file offset of this chunk's header
   * @param markerRead true if the offset does not contains the marker , otherwise false
   */
  private PageHeader readPageHeader(TSDataType dataType, long position, boolean markerRead) throws IOException {
    return PageHeader.deserializeFrom(dataType, tsFileInput.wrapAsFileChannel(), position, markerRead);
  }

  public long position() throws IOException {
    return tsFileInput.position();
  }

  public void skipPageData(PageHeader header) throws IOException {
    tsFileInput.position(tsFileInput.position() + header.getCompressedSize());
  }

  /**
   *
   * @param header
   * @param position
   * @return
   * @throws IOException
   */
  public long skipPageData(PageHeader header, long position) throws IOException {
    return position + header.getCompressedSize();
  }


  public ByteBuffer readPage(PageHeader header, CompressionType type) throws IOException {
    return readPage(header, type, -1);
  }

  private ByteBuffer readPage(PageHeader header, CompressionType type, long position)
      throws IOException {
    ByteBuffer buffer = readData(position, header.getCompressedSize());
    IUnCompressor unCompressor = IUnCompressor.getUnCompressor(type);
    ByteBuffer uncompressedBuffer = ByteBuffer.allocate(header.getUncompressedSize());
    switch (type) {
      case UNCOMPRESSED:
        return buffer;
      default:
        // FIXME if the buffer is not array-implemented.
        unCompressor.uncompress(buffer.array(), buffer.position(), buffer.remaining(),
            uncompressedBuffer.array(),
            0);
        return uncompressedBuffer;
    }
  }

  /**
   * read one byte from the input. <br> this method is not thread safe
   */
  public byte readMarker() throws IOException {
    markerBuffer.clear();
    if (ReadWriteIOUtils.readAsPossible(tsFileInput.wrapAsFileChannel(), markerBuffer) == 0) {
      throw new IOException("reach the end of the file.");
    }
    markerBuffer.flip();
    return markerBuffer.get();
  }

  public byte readMarker(long position) throws IOException {
    return readData(position, Byte.BYTES).get();
  }

  public void close() throws IOException {
    this.tsFileInput.close();
  }

  public String getFileName() {
    return this.file;
  }

  public long fileSize() throws IOException {
    return tsFileInput.size();
  }

  /**
   * read data from tsFileInput, from the current position (if position = -1), or the given
   * position. <br> if position = -1, the tsFileInput's position will be changed to the current
   * position + real data size that been read. Other wise, the tsFileInput's position is not
   * changed.
   *
   * @param position the start position of data in the tsFileInput, or the current position if
   * position = -1
   * @param size the size of data that want to read
   * @return data that been read.
   */
  private ByteBuffer readData(long position, int size) throws IOException {
    ByteBuffer buffer = ByteBuffer.allocate(size);
    if (position == -1) {
      if (ReadWriteIOUtils.readAsPossible(tsFileInput.wrapAsFileChannel(), buffer) != size) {
        throw new IOException("reach the end of the data");
      }
    } else {
      if (ReadWriteIOUtils.readAsPossible(tsFileInput.wrapAsFileChannel(), buffer, position, size) != size) {
        throw new IOException("reach the end of the data");
      }
    }
    buffer.flip();
    return buffer;
  }

  /**
   * notice, the target bytebuffer are not flipped.
   */
  public int readRaw(long position, int length, ByteBuffer target) throws IOException {
    return ReadWriteIOUtils
        .readAsPossible(tsFileInput.wrapAsFileChannel(), target, position, length);
  }

  /**
   * Self Check the file and return the position before where the data is safe.
   *
   * @param newSchema @OUT.  the measurement schema in the file will be added into
   * this parameter.
   * @param newMetaData @OUT can not be null, the chunk group metadta in the file will be added into
   * this parameter.
   * @param fastFinish if true and the file is complete, then newSchema and newMetaData parameter
   * will be not modified.
   * @return the position of the file that is fine. All data after the position in the file should
   * be truncated.
   */
  public long selfCheck(Map<String, MeasurementSchema> newSchema,
      List<ChunkGroupMetaData> newMetaData, boolean fastFinish) throws IOException {
    File checkFile = new File(this.file);
    long fileSize;
    if (!checkFile.exists()) {
      return TsFileCheckStatus.FILE_NOT_FOUND;
    } else {
      fileSize = checkFile.length();
    }
    ChunkMetaData currentChunk;
    String measurementID;
    TSDataType dataType;
    long fileOffsetOfChunk;
    long startTimeOfChunk = 0;
    long endTimeOfChunk = 0;
    long numOfPoints = 0;

    ChunkGroupMetaData currentChunkGroup;
    List<ChunkMetaData> chunks = null;
    String deviceID;
    long startOffsetOfChunkGroup = 0;
    long endOffsetOfChunkGroup;
    long versionOfChunkGroup = 0;
    boolean haveReadAnUnverifiedGroupFooter = false;
    boolean newGroup = true;

    if (fileSize < TSFileConfig.MAGIC_STRING.length()) {
      return TsFileCheckStatus.INCOMPATIBLE_FILE;
    }
    String magic = readHeadMagic(true);
    if (!magic.equals(TSFileConfig.MAGIC_STRING)) {
      return TsFileCheckStatus.INCOMPATIBLE_FILE;
    }

    if (fileSize == TSFileConfig.MAGIC_STRING.length()) {
      return TsFileCheckStatus.ONLY_MAGIC_HEAD;
    } else if (readTailMagic().equals(magic)) {
      loadMetadataSize();
      if (fastFinish) {
        return TsFileCheckStatus.COMPLETE_FILE;
      }
    }

    // not a complete file, we will recover it...
    long truncatedPosition = magicStringBytes.length;
    boolean goon = true;
    byte marker;
    try {
      while (goon && (marker = this.readMarker()) != MetaMarker.SEPARATOR) {
        switch (marker) {
          case MetaMarker.CHUNK_HEADER:
            //this is a chunk.
            if (haveReadAnUnverifiedGroupFooter) {
              //now we are sure that the last ChunkGroupFooter is complete.
              haveReadAnUnverifiedGroupFooter = false;
              truncatedPosition = this.position() - 1;
              newGroup = true;
            }
            if (newGroup) {
              chunks = new ArrayList<>();
              startOffsetOfChunkGroup = this.position() - 1;
              newGroup = false;
            }
            //if there is something wrong with a chunk, we will drop this part of data
            // (the whole ChunkGroup)
            ChunkHeader header = this.readChunkHeader();
            measurementID = header.getMeasurementID();
            if (newSchema != null) {
              newSchema.putIfAbsent(measurementID,
                  new MeasurementSchema(measurementID, header.getDataType(),
                      header.getEncodingType(), header.getCompressionType()));
            }
            dataType = header.getDataType();
            fileOffsetOfChunk = this.position() - 1;
            if (header.getNumOfPages() > 0) {
              PageHeader pageHeader = this.readPageHeader(header.getDataType());
              numOfPoints += pageHeader.getNumOfValues();
              startTimeOfChunk = pageHeader.getMinTimestamp();
              endTimeOfChunk = pageHeader.getMaxTimestamp();
              this.skipPageData(pageHeader);
            }
            for (int j = 1; j < header.getNumOfPages() - 1; j++) {
              //a new Page
              PageHeader pageHeader = this.readPageHeader(header.getDataType());
              this.skipPageData(pageHeader);
            }
            if (header.getNumOfPages() > 1) {
              PageHeader pageHeader = this.readPageHeader(header.getDataType());
              endTimeOfChunk = pageHeader.getMaxTimestamp();
              this.skipPageData(pageHeader);
            }
            currentChunk = new ChunkMetaData(measurementID, dataType, fileOffsetOfChunk,
                startTimeOfChunk, endTimeOfChunk);
            currentChunk.setNumOfPoints(numOfPoints);
            chunks.add(currentChunk);
            numOfPoints = 0;
            break;
          case MetaMarker.CHUNK_GROUP_FOOTER:
            //this is a chunk group
            //if there is something wrong with the chunkGroup Footer, we will drop this part of data
            //because we can not guarantee the correction of the deviceId.
            ChunkGroupFooter chunkGroupFooter = this.readChunkGroupFooter();
            deviceID = chunkGroupFooter.getDeviceID();
            endOffsetOfChunkGroup = this.position();
            currentChunkGroup = new ChunkGroupMetaData(deviceID, chunks, startOffsetOfChunkGroup);
            currentChunkGroup.setEndOffsetOfChunkGroup(endOffsetOfChunkGroup);
            currentChunkGroup.setVersion(versionOfChunkGroup++);
            newMetaData.add(currentChunkGroup);
            // though we have read the current ChunkMetaData from Disk, it may be incomplete.
            // because if the file only loses one byte, the ChunkMetaData.deserialize() returns ok,
            // while the last filed of the ChunkMetaData is incorrect.
            // So, only reading the next MASK, can make sure that this ChunkMetaData is complete.
            haveReadAnUnverifiedGroupFooter = true;
            break;

          default:
            // it is impossible that we read an incorrect data.
            MetaMarker.handleUnexpectedMarker(marker);
            goon = false;
        }
      }
      //now we read the tail of the file, so we are sure that the last ChunkGroupFooter is complete.
      truncatedPosition = this.position() - 1;
    } catch (IOException e2) {
      //if it is the end of the file, and we read an unverifiedGroupFooter, we must remove this ChunkGroup
      if (haveReadAnUnverifiedGroupFooter && !newMetaData.isEmpty()) {
        newMetaData.remove(newMetaData.size() - 1);
      }
    } finally {
      //something wrong or all data is complete. We will discard current FileMetadata
      // so that we can continue to write data into this tsfile.
      return truncatedPosition;
    }
  }


}<|MERGE_RESOLUTION|>--- conflicted
+++ resolved
@@ -53,11 +53,7 @@
 
 public class TsFileSequenceReader implements AutoCloseable{
 
-<<<<<<< HEAD
-public class TsFileSequenceReader implements AutoCloseable{
-=======
   private static final Logger LOGGER = LoggerFactory.getLogger(TsFileSequenceReader.class);
->>>>>>> 3a7c3de4
 
   private TsFileInput tsFileInput;
   private long fileMetadataPos;
