/**
 * Licensed to the Apache Software Foundation (ASF) under one
 * or more contributor license agreements.  See the NOTICE file
 * distributed with this work for additional information
 * regarding copyright ownership.  The ASF licenses this file
 * to you under the Apache License, Version 2.0 (the
 * "License"); you may not use this file except in compliance
 * with the License.  You may obtain a copy of the License at
 *
 *     http://www.apache.org/licenses/LICENSE-2.0
 *
 * Unless required by applicable law or agreed to in writing,
 * software distributed under the License is distributed on an
 * "AS IS" BASIS, WITHOUT WARRANTIES OR CONDITIONS OF ANY
 * KIND, either express or implied.  See the License for the
 * specific language governing permissions and limitations
 * under the License.
 */

package org.apache.iotdb.db.query.factory;

import java.io.IOException;
import java.util.List;
import org.apache.iotdb.db.engine.filenode.TsFileResource;
import org.apache.iotdb.db.engine.modification.Modification;
import org.apache.iotdb.db.engine.querycontext.OverflowInsertFile;
import org.apache.iotdb.db.engine.querycontext.OverflowSeriesDataSource;
import org.apache.iotdb.db.query.context.QueryContext;
import org.apache.iotdb.db.query.control.FileReaderManager;
import org.apache.iotdb.db.query.reader.AllDataReader;
import org.apache.iotdb.db.query.reader.IBatchReader;
import org.apache.iotdb.db.query.reader.IPointReader;
import org.apache.iotdb.db.query.reader.IReader;
import org.apache.iotdb.db.query.reader.mem.MemChunkReader;
import org.apache.iotdb.db.query.reader.merge.PriorityMergeReader;
import org.apache.iotdb.db.query.reader.sequence.SealedTsFilesReader;
import org.apache.iotdb.db.query.reader.unsequence.EngineChunkReader;
import org.apache.iotdb.db.utils.QueryUtils;
import org.apache.iotdb.tsfile.common.constant.StatisticConstant;
import org.apache.iotdb.tsfile.file.metadata.ChunkMetaData;
import org.apache.iotdb.tsfile.read.TsFileSequenceReader;
import org.apache.iotdb.tsfile.read.common.Chunk;
import org.apache.iotdb.tsfile.read.controller.ChunkLoaderImpl;
import org.apache.iotdb.tsfile.read.controller.MetadataQuerier;
import org.apache.iotdb.tsfile.read.controller.MetadataQuerierByFileImpl;
import org.apache.iotdb.tsfile.read.expression.impl.SingleSeriesExpression;
import org.apache.iotdb.tsfile.read.filter.DigestForFilter;
import org.apache.iotdb.tsfile.read.filter.basic.Filter;
import org.apache.iotdb.tsfile.read.reader.chunk.ChunkReader;
import org.apache.iotdb.tsfile.read.reader.chunk.ChunkReaderWithFilter;
import org.apache.iotdb.tsfile.read.reader.chunk.ChunkReaderWithoutFilter;
import org.apache.iotdb.tsfile.read.reader.series.FileSeriesReader;
import org.apache.iotdb.tsfile.read.reader.series.FileSeriesReaderWithFilter;
import org.slf4j.Logger;
import org.slf4j.LoggerFactory;

public class SeriesReaderFactory {

  private static final Logger logger = LoggerFactory.getLogger(SeriesReaderFactory.class);

  private SeriesReaderFactory() {
  }

  public static SeriesReaderFactory getInstance() {
    return SeriesReaderFactoryHelper.INSTANCE;
  }

  /**
   * This method is used to create unseq file reader for IoTDB request, such as query, aggregation
   * and groupby request. Note that, job id equals -1 meant that this method is used for IoTDB merge
   * process, it's no need to maintain the opened file stream.
   */
  public PriorityMergeReader createUnSeqMergeReader(
      OverflowSeriesDataSource overflowSeriesDataSource, Filter filter)
      throws IOException {

    PriorityMergeReader unSeqMergeReader = new PriorityMergeReader();

    int priorityValue = 1;

    for (OverflowInsertFile overflowInsertFile : overflowSeriesDataSource
        .getOverflowInsertFileList()) {

      // store only one opened file stream into manager, to avoid too many opened files
      TsFileSequenceReader unClosedTsFileReader = FileReaderManager.getInstance()
          .get(overflowInsertFile.getFilePath(), false);

      ChunkLoaderImpl chunkLoader = new ChunkLoaderImpl(unClosedTsFileReader);

      for (ChunkMetaData chunkMetaData : overflowInsertFile.getChunkMetaDataList()) {

        DigestForFilter digest = new DigestForFilter(chunkMetaData.getStartTime(),
            chunkMetaData.getEndTime(),
            chunkMetaData.getDigest().getStatistics().get(StatisticConstant.MIN_VALUE),
            chunkMetaData.getDigest().getStatistics().get(StatisticConstant.MAX_VALUE),
            chunkMetaData.getTsDataType());

        if (filter != null && !filter.satisfy(digest)) {
          continue;
        }

        Chunk chunk = chunkLoader.getChunk(chunkMetaData);
        ChunkReader chunkReader = filter != null ? new ChunkReaderWithFilter(chunk, filter)
            : new ChunkReaderWithoutFilter(chunk);

        unSeqMergeReader
            .addReaderWithPriority(new EngineChunkReader(chunkReader, unClosedTsFileReader),
                priorityValue);
        priorityValue++;
      }
    }

    // add reader for MemTable
    if (overflowSeriesDataSource.hasRawChunk()) {
      unSeqMergeReader.addReaderWithPriority(
          new MemChunkReader(overflowSeriesDataSource.getReadableMemChunk(), filter),
          priorityValue);
    }

    // TODO add external sort when needed
    return unSeqMergeReader;
  }

  // TODO createUnSeqMergeReaderByTime a method with filter

  /**
   * This method is used to construct reader for merge process in IoTDB. To merge only one TsFile
   * data and one UnSeqFile data.
   */
  public IReader createSeriesReaderForMerge(TsFileResource tsFileResource,
      OverflowSeriesDataSource overflowSeriesDataSource,
      SingleSeriesExpression singleSeriesExpression,
      QueryContext context)
      throws IOException {

    logger.debug("Create seriesReaders for merge. SeriesFilter = {}. TsFilePath = {}",
        singleSeriesExpression,
        tsFileResource.getFilePath());

    // Sequence reader
<<<<<<< HEAD
    IBatchReader seriesInTsFileReader = createSealedTsFileReaderForMerge(intervalFileNode,
=======
    IReader seriesInTsFileReader = createSealedTsFileReaderForMerge(tsFileResource,
>>>>>>> 4b35aa3c
        singleSeriesExpression, context);

    // UnSequence merge reader
    IPointReader unSeqMergeReader = createUnSeqMergeReader(overflowSeriesDataSource,
        singleSeriesExpression.getFilter());
    if (seriesInTsFileReader == null || !seriesInTsFileReader.hasNext()) {
      //only have unsequence data.
      return unSeqMergeReader;
    } else {
      //merge sequence data with unsequence data.
      return new AllDataReader(seriesInTsFileReader, unSeqMergeReader);
    }

  }

<<<<<<< HEAD
  private IBatchReader createSealedTsFileReaderForMerge(IntervalFileNode fileNode,
=======
  private IReader createSealedTsFileReaderForMerge(TsFileResource fileNode,
>>>>>>> 4b35aa3c
      SingleSeriesExpression singleSeriesExpression,
      QueryContext context)
      throws IOException {
    TsFileSequenceReader tsFileSequenceReader = FileReaderManager.getInstance()
        .get(fileNode.getFilePath(), true);
    ChunkLoaderImpl chunkLoader = new ChunkLoaderImpl(tsFileSequenceReader);
    MetadataQuerier metadataQuerier = new MetadataQuerierByFileImpl(tsFileSequenceReader);
    List<ChunkMetaData> metaDataList = metadataQuerier
        .getChunkMetaDataList(singleSeriesExpression.getSeriesPath());

    List<Modification> modifications = context.getPathModifications(fileNode.getModFile(),
        singleSeriesExpression.getSeriesPath().getFullPath());
    QueryUtils.modifyChunkMetaData(metaDataList, modifications);

    FileSeriesReader seriesInTsFileReader = new FileSeriesReaderWithFilter(chunkLoader,
        metaDataList,
        singleSeriesExpression.getFilter());
    return new SealedTsFilesReader(seriesInTsFileReader, context);
  }

  private static class SeriesReaderFactoryHelper {

    private static final SeriesReaderFactory INSTANCE = new SeriesReaderFactory();

    private SeriesReaderFactoryHelper() {
    }
  }
}<|MERGE_RESOLUTION|>--- conflicted
+++ resolved
@@ -138,11 +138,7 @@
         tsFileResource.getFilePath());
 
     // Sequence reader
-<<<<<<< HEAD
-    IBatchReader seriesInTsFileReader = createSealedTsFileReaderForMerge(intervalFileNode,
-=======
-    IReader seriesInTsFileReader = createSealedTsFileReaderForMerge(tsFileResource,
->>>>>>> 4b35aa3c
+    IBatchReader seriesInTsFileReader = createSealedTsFileReaderForMerge(tsFileResource,
         singleSeriesExpression, context);
 
     // UnSequence merge reader
@@ -158,11 +154,7 @@
 
   }
 
-<<<<<<< HEAD
-  private IBatchReader createSealedTsFileReaderForMerge(IntervalFileNode fileNode,
-=======
-  private IReader createSealedTsFileReaderForMerge(TsFileResource fileNode,
->>>>>>> 4b35aa3c
+  private IBatchReader createSealedTsFileReaderForMerge(TsFileResource fileNode,
       SingleSeriesExpression singleSeriesExpression,
       QueryContext context)
       throws IOException {
