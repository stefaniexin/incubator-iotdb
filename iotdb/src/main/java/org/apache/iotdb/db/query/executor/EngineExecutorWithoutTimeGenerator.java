/**
 * Licensed to the Apache Software Foundation (ASF) under one
 * or more contributor license agreements.  See the NOTICE file
 * distributed with this work for additional information
 * regarding copyright ownership.  The ASF licenses this file
 * to you under the Apache License, Version 2.0 (the
 * "License"); you may not use this file except in compliance
 * with the License.  You may obtain a copy of the License at
 *
 *     http://www.apache.org/licenses/LICENSE-2.0
 *
 * Unless required by applicable law or agreed to in writing,
 * software distributed under the License is distributed on an
 * "AS IS" BASIS, WITHOUT WARRANTIES OR CONDITIONS OF ANY
 * KIND, either express or implied.  See the License for the
 * specific language governing permissions and limitations
 * under the License.
 */

package org.apache.iotdb.db.query.executor;

import java.io.IOException;
import java.util.ArrayList;
import java.util.List;
import org.apache.iotdb.db.engine.querycontext.QueryDataSource;
import org.apache.iotdb.db.engine.tsfiledata.TsFileProcessor;
import org.apache.iotdb.db.exception.FileNodeManagerException;
import org.apache.iotdb.db.exception.PathErrorException;
import org.apache.iotdb.db.metadata.MManager;
import org.apache.iotdb.db.query.context.QueryContext;
import org.apache.iotdb.db.query.control.QueryResourceManager;
import org.apache.iotdb.db.query.dataset.EngineDataSetWithoutTimeGenerator;
import org.apache.iotdb.db.query.factory.SeriesReaderFactory;
import org.apache.iotdb.db.query.reader.AllDataReader;
import org.apache.iotdb.db.query.reader.IPointReader;
import org.apache.iotdb.db.query.reader.merge.PriorityMergeReader;
import org.apache.iotdb.db.query.reader.sequence.SequenceDataReader;
import org.apache.iotdb.tsfile.file.metadata.enums.TSDataType;
import org.apache.iotdb.tsfile.read.common.Path;
import org.apache.iotdb.tsfile.read.expression.QueryExpression;
import org.apache.iotdb.tsfile.read.expression.impl.GlobalTimeExpression;
import org.apache.iotdb.tsfile.read.filter.basic.Filter;
import org.apache.iotdb.tsfile.read.query.dataset.QueryDataSet;

/**
 * IoTDB query executor with global time filter.
 */
public class EngineExecutorWithoutTimeGenerator {

  private QueryExpression queryExpression;

  public EngineExecutorWithoutTimeGenerator(QueryExpression queryExpression) {
    this.queryExpression = queryExpression;
  }

  /**
   * with global time filter.
   */
  public QueryDataSet executeWithGlobalTimeFilter(QueryContext context)
      throws FileNodeManagerException {

    Filter timeFilter = ((GlobalTimeExpression) queryExpression.getExpression()).getFilter();

    List<IPointReader> readersOfSelectedSeries = new ArrayList<>();
    List<TSDataType> dataTypes = new ArrayList<>();

    QueryResourceManager.getInstance()
        .beginQueryOfGivenQueryPaths(context.getJobId(), queryExpression.getSelectedSeries());

    for (Path path : queryExpression.getSelectedSeries()) {

      QueryDataSource queryDataSource = QueryResourceManager.getInstance().getQueryDataSource(path,
          context);

      // add data type
      try {
        dataTypes.add(MManager.getInstance().getSeriesType(path.getFullPath()));
      } catch (PathErrorException e) {
        throw new FileNodeManagerException(e);
      }

      // sequence reader for one sealed tsfile
      SequenceDataReader tsFilesReader;
      try {
        tsFilesReader = new SequenceDataReader(queryDataSource.getSeqDataSource(),
            timeFilter, context);
      } catch (IOException e) {
        throw new FileNodeManagerException(e);
      }

      // unseq reader for all chunk groups in unSeqFile
      PriorityMergeReader unSeqMergeReader;
      try {
        unSeqMergeReader = SeriesReaderFactory.getInstance()
            .createUnSeqMergeReader(queryDataSource.getOverflowSeriesDataSource(), timeFilter);
      } catch (IOException e) {
        throw new FileNodeManagerException(e);
      }

      // merge sequence data with unsequence data.
      readersOfSelectedSeries.add(new AllDataReader(tsFilesReader, unSeqMergeReader));
    }

    try {
      return new EngineDataSetWithoutTimeGenerator(queryExpression.getSelectedSeries(), dataTypes,
          readersOfSelectedSeries);
    } catch (IOException e) {
      throw new FileNodeManagerException(e);
    }
  }

  /**
   * without filter.
   */
  public QueryDataSet executeWithoutFilter(QueryContext context)
      throws FileNodeManagerException {

    List<IPointReader> readersOfSelectedSeries = new ArrayList<>();
    List<TSDataType> dataTypes = new ArrayList<>();

    QueryResourceManager.getInstance()
        .beginQueryOfGivenQueryPaths(context.getJobId(), queryExpression.getSelectedSeries());

    for (Path path : queryExpression.getSelectedSeries()) {

      QueryDataSource queryDataSource = QueryResourceManager.getInstance().getQueryDataSource(path,
          context);

      // add data type
      try {
        dataTypes.add(MManager.getInstance().getSeriesType(path.getFullPath()));
      } catch (PathErrorException e) {
        throw new FileNodeManagerException(e);
      }

      // sequence insert data
      SequenceDataReader tsFilesReader;
      try {
        tsFilesReader = new SequenceDataReader(queryDataSource.getSeqDataSource(),
            null, context);
      } catch (IOException e) {
        throw new FileNodeManagerException(e);
      }

      // unseq insert data
      PriorityMergeReader unSeqMergeReader;
      try {
        unSeqMergeReader = SeriesReaderFactory.getInstance()
            .createUnSeqMergeReader(queryDataSource.getOverflowSeriesDataSource(), null);
      } catch (IOException e) {
        throw new FileNodeManagerException(e);
      }

      // merge sequence data with unsequence data.
      readersOfSelectedSeries.add(new AllDataReader(tsFilesReader, unSeqMergeReader));
    }

    try {
      return new EngineDataSetWithoutTimeGenerator(queryExpression.getSelectedSeries(), dataTypes,
          readersOfSelectedSeries);
    } catch (IOException e) {
      throw new FileNodeManagerException(e);
    }
  }
<<<<<<< HEAD

  /**
   * TODO
   * This is only for test TsFileProcessor now. This method will finally be replaced when
   * fileNodeManager is refactored
   */
  public QueryDataSet executeWithoutFilter(QueryContext context, TsFileProcessor processor)
      throws FileNodeManagerException, IOException {

    List<IPointReader> readersOfSelectedSeries = new ArrayList<>();
    List<TSDataType> dataTypes = new ArrayList<>();

    QueryResourceManager.getInstance()
        .beginQueryOfGivenQueryPaths(context.getJobId(), queryExpression.getSelectedSeries());

    for (Path path : queryExpression.getSelectedSeries()) {

      QueryDataSource queryDataSource = QueryResourceManager.getInstance()
          .getQueryDataSourceByTsFileProcessor(path, context, processor);

      // add data type
      try {
        dataTypes.add(MManager.getInstance().getSeriesType(path.getFullPath()));
      } catch (PathErrorException e) {
        throw new FileNodeManagerException(e);
      }

      // sequence insert data
      SequenceDataReader tsFilesReader;
      try {
        tsFilesReader = new SequenceDataReader(queryDataSource.getSeqDataSource(),
            null, context);
      } catch (IOException e) {
        throw new FileNodeManagerException(e);
      }

      // unseq insert data
      PriorityMergeReader unSeqMergeReader;
      try {
        unSeqMergeReader = SeriesReaderFactory.getInstance()
            .createUnSeqMergeReader(queryDataSource.getOverflowSeriesDataSource(), null);
      } catch (IOException e) {
        throw new FileNodeManagerException(e);
      }

      // merge sequence data with unsequence data.
      readersOfSelectedSeries.add(new AllDataReader(tsFilesReader, unSeqMergeReader));
    }

    try {
      return new EngineDataSetWithoutTimeGenerator(queryExpression.getSelectedSeries(), dataTypes,
          readersOfSelectedSeries);
    } catch (IOException e) {
      throw new FileNodeManagerException(e);
    }
  }
=======
>>>>>>> 7c88b7d7
}<|MERGE_RESOLUTION|>--- conflicted
+++ resolved
@@ -162,8 +162,6 @@
       throw new FileNodeManagerException(e);
     }
   }
-<<<<<<< HEAD
-
   /**
    * TODO
    * This is only for test TsFileProcessor now. This method will finally be replaced when
@@ -219,6 +217,4 @@
       throw new FileNodeManagerException(e);
     }
   }
-=======
->>>>>>> 7c88b7d7
 }