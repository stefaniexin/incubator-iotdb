--- conflicted
+++ resolved
@@ -34,7 +34,6 @@
 import org.apache.iotdb.db.conf.IoTDBDescriptor;
 import org.apache.iotdb.db.engine.Processor;
 import org.apache.iotdb.db.engine.filenode.FileNodeManager;
-import org.apache.iotdb.db.engine.filenode.TsFileResource;
 import org.apache.iotdb.db.engine.memcontrol.BasicMemController;
 import org.apache.iotdb.db.engine.memtable.IMemTable;
 import org.apache.iotdb.db.engine.memtable.MemSeriesLazyMerger;
@@ -104,28 +103,6 @@
     super(processorName);
     this.fileSchema = fileSchema;
     this.baseDir = baseDir;
-<<<<<<< HEAD
-
-    String bDir = baseDir;
-    if (bDir.length() > 0 && bDir.charAt(bDir.length() - 1) != File.separatorChar) {
-      bDir = bDir + File.separatorChar;
-    }
-    String dataDirPath = bDir + processorName;
-    File dataDir = new File(dataDirPath);
-    if (!dataDir.exists()) {
-      dataDir.mkdirs();
-      LOGGER.debug("The bufferwrite processor data dir doesn't exists, create new directory {}.",
-          dataDirPath);
-    }
-    this.insertFilePath = new File(dataDir, fileName).getPath();
-    bufferWriteRelativePath = processorName + File.separatorChar + fileName;
-    try {
-      writer = new RestorableTsFileIOWriter(processorName, insertFilePath);
-    } catch (IOException e) {
-      throw new BufferWriteProcessorException(e);
-    }
-=======
->>>>>>> d95840ce
 
     bufferwriteFlushAction = parameters.get(FileNodeConstants.BUFFERWRITE_FLUSH_ACTION);
     bufferwriteCloseAction = parameters.get(FileNodeConstants.BUFFERWRITE_CLOSE_ACTION);
@@ -497,41 +474,6 @@
     return file.length() + memoryUsage();
   }
 
-<<<<<<< HEAD
-  /**
-   * Close current TsFile and open a new one for future writes. Block new writes and wait until
-   * current writes finish.
-   */
-  public void rollToNewFile() {
-    // TODO : [MemControl] implement this
-  }
-
-  /**
-   * Check if this TsFile has too big metadata or file. If true, close current file and open a new
-   * one.
-   */
-  private boolean checkSize() {
-    IoTDBConfig config = IoTDBDescriptor.getInstance().getConfig();
-    long metaSize = getMetaSize();
-    long fileSize = getFileSize();
-    if (metaSize >= config.getBufferwriteMetaSizeThreshold()
-        || fileSize >= config.getBufferwriteFileSizeThreshold()) {
-      LOGGER.info(
-          "The bufferwrite processor {}, size({}) of the file {} reaches threshold {}, "
-              + "size({}) of metadata reaches threshold {}.",
-          getProcessorName(), MemUtils.bytesCntToStr(fileSize), this.insertFilePath,
-          MemUtils.bytesCntToStr(config.getBufferwriteFileSizeThreshold()),
-          MemUtils.bytesCntToStr(metaSize),
-          MemUtils.bytesCntToStr(config.getBufferwriteFileSizeThreshold()));
-
-      rollToNewFile();
-      return true;
-    }
-    return false;
-  }
-
-=======
->>>>>>> d95840ce
   public String getBaseDir() {
     return baseDir;
   }
