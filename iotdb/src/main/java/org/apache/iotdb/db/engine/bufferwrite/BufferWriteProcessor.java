/**
 * Licensed to the Apache Software Foundation (ASF) under one
 * or more contributor license agreements.  See the NOTICE file
 * distributed with this work for additional information
 * regarding copyright ownership.  The ASF licenses this file
 * to you under the Apache License, Version 2.0 (the
 * "License"); you may not use this file except in compliance
 * with the License.  You may obtain a copy of the License at
 *
 *     http://www.apache.org/licenses/LICENSE-2.0
 *
 * Unless required by applicable law or agreed to in writing,
 * software distributed under the License is distributed on an
 * "AS IS" BASIS, WITHOUT WARRANTIES OR CONDITIONS OF ANY
 * KIND, either express or implied.  See the License for the
 * specific language governing permissions and limitations
 * under the License.
 */
package org.apache.iotdb.db.engine.bufferwrite;

import java.io.File;
import java.io.IOException;
import java.util.Collections;
import java.util.List;
import java.util.Map;
import java.util.Objects;
import java.util.concurrent.ExecutionException;
import java.util.concurrent.Future;
import java.util.concurrent.atomic.AtomicLong;
import java.util.concurrent.locks.ReentrantLock;
import org.apache.iotdb.db.conf.IoTDBConfig;
import org.apache.iotdb.db.conf.IoTDBConstant;
import org.apache.iotdb.db.conf.IoTDBDescriptor;
import org.apache.iotdb.db.engine.Processor;
import org.apache.iotdb.db.engine.filenode.FileNodeManager;
import org.apache.iotdb.db.engine.filenode.TsFileResource;
import org.apache.iotdb.db.engine.memcontrol.BasicMemController;
import org.apache.iotdb.db.engine.memtable.IMemTable;
import org.apache.iotdb.db.engine.memtable.MemSeriesLazyMerger;
import org.apache.iotdb.db.engine.memtable.MemTableFlushUtil;
import org.apache.iotdb.db.engine.memtable.PrimitiveMemTable;
import org.apache.iotdb.db.engine.pool.FlushManager;
import org.apache.iotdb.db.engine.querycontext.ReadOnlyMemChunk;
import org.apache.iotdb.db.engine.version.VersionController;
import org.apache.iotdb.db.exception.BufferWriteProcessorException;
import org.apache.iotdb.db.qp.constant.DatetimeUtils;
import org.apache.iotdb.db.utils.ImmediateFuture;
import org.apache.iotdb.db.utils.MemUtils;
import org.apache.iotdb.db.writelog.manager.MultiFileLogNodeManager;
import org.apache.iotdb.db.writelog.node.WriteLogNode;
import org.apache.iotdb.tsfile.common.conf.TSFileDescriptor;
import org.apache.iotdb.tsfile.file.metadata.ChunkMetaData;
import org.apache.iotdb.tsfile.file.metadata.enums.TSDataType;
import org.apache.iotdb.tsfile.utils.Pair;
import org.apache.iotdb.tsfile.write.record.TSRecord;
import org.apache.iotdb.tsfile.write.record.datapoint.DataPoint;
import org.apache.iotdb.tsfile.write.schema.FileSchema;
import org.slf4j.Logger;
import org.slf4j.LoggerFactory;

public class BufferWriteProcessor extends Processor {

  private static final Logger LOGGER = LoggerFactory.getLogger(BufferWriteProcessor.class);
  private RestorableTsFileIOWriter writer;
  private FileSchema fileSchema;
  private volatile Future<Boolean> flushFuture = new ImmediateFuture<>(true);
  private ReentrantLock flushQueryLock = new ReentrantLock();
  private AtomicLong memSize = new AtomicLong();
  private long memThreshold = TSFileDescriptor.getInstance().getConfig().groupSizeInByte;
  private IMemTable workMemTable;
  private IMemTable flushMemTable;
  private Action bufferwriteFlushAction;
  private Action bufferwriteCloseAction;
  private Action filenodeFlushAction;

  //lastFlushTime time unit: nanosecond
  private long lastFlushTime = -1;
  private long valueCount = 0;

  private String baseDir;
  private String insertFilePath;
  private String bufferWriteRelativePath;

  private List<TsFileResource> tsFileResources;

  private WriteLogNode logNode;
  private VersionController versionController;

  /**
   * constructor of BufferWriteProcessor.
   *
   * @param baseDir base dir
   * @param processorName processor name
   * @param fileName file name
   * @param parameters parameters in Map(String, Action) structure
   * @param fileSchema file schema
   * @throws BufferWriteProcessorException BufferWriteProcessorException
   */
  public BufferWriteProcessor(String baseDir, String processorName, String fileName,
      Map<String, Action> parameters, VersionController versionController,
      FileSchema fileSchema) throws BufferWriteProcessorException {
    super(processorName);
    this.fileSchema = fileSchema;
    this.baseDir = baseDir;

    String bDir = baseDir;
    if (bDir.length() > 0 && bDir.charAt(bDir.length() - 1) != File.separatorChar) {
      bDir = bDir + File.separatorChar;
    }
    String dataDirPath = bDir + processorName;
    File dataDir = new File(dataDirPath);
    if (!dataDir.exists()) {
      dataDir.mkdirs();
      LOGGER.debug("The bufferwrite processor data dir doesn't exists, create new directory {}.",
          dataDirPath);
    }
    this.insertFilePath = new File(dataDir, fileName).getPath();
    bufferWriteRelativePath = processorName + File.separatorChar + fileName;
    try {
      writer = new RestorableTsFileIOWriter(processorName, insertFilePath);
    } catch (IOException e) {
      throw new BufferWriteProcessorException(e);
    }

    bufferwriteFlushAction = parameters.get(FileNodeConstants.BUFFERWRITE_FLUSH_ACTION);
    bufferwriteCloseAction = parameters.get(FileNodeConstants.BUFFERWRITE_CLOSE_ACTION);
    filenodeFlushAction = parameters.get(FileNodeConstants.FILENODE_PROCESSOR_FLUSH_ACTION);
    workMemTable = new PrimitiveMemTable();

    if (IoTDBDescriptor.getInstance().getConfig().isEnableWal()) {
      try {
        logNode = MultiFileLogNodeManager.getInstance().getNode(
            processorName + IoTDBConstant.BUFFERWRITE_LOG_NODE_SUFFIX,
            getBufferwriteRestoreFilePath(),
            FileNodeManager.getInstance().getRestoreFilePath(processorName));
      } catch (IOException e) {
        throw new BufferWriteProcessorException(e);
      }
    }
    this.versionController = versionController;
  }

  /**
   * write one data point to the buffer write.
   *
   * @param deviceId device name
   * @param measurementId sensor name
   * @param timestamp timestamp of the data point
   * @param dataType the data type of the value
   * @param value data point value
   * @return true -the size of tsfile or metadata reaches to the threshold. false -otherwise
   * @throws BufferWriteProcessorException if a flushing operation occurs and failed.
   */
  public boolean write(String deviceId, String measurementId, long timestamp, TSDataType dataType,
      String value)
      throws BufferWriteProcessorException {
    TSRecord record = new TSRecord(timestamp, deviceId);
    DataPoint dataPoint = DataPoint.getDataPoint(dataType, measurementId, value);
    record.addTuple(dataPoint);
    return write(record);
  }

  /**
   * wrete a ts record into the memtable. If the memory usage is beyond the memThreshold, an async
   * flushing operation will be called.
   *
   * @param tsRecord data to be written
   * @return FIXME what is the mean about the return value??
   * @throws BufferWriteProcessorException if a flushing operation occurs and failed.
   */
  public boolean write(TSRecord tsRecord) throws BufferWriteProcessorException {
    long memUsage = MemUtils.getRecordSize(tsRecord);
    BasicMemController.UsageLevel level = BasicMemController.getInstance()
        .acquireUsage(this, memUsage);

    String memory;
    switch (level) {
      case SAFE:
        for (DataPoint dataPoint : tsRecord.dataPointList) {
          workMemTable.write(tsRecord.deviceId, dataPoint.getMeasurementId(), dataPoint.getType(),
              tsRecord.time,
              dataPoint.getValue().toString());
        }
        valueCount++;
        checkMemThreshold4Flush(memUsage);
        return true;
      case WARNING:
        memory = MemUtils.bytesCntToStr(BasicMemController.getInstance().getTotalUsage());
<<<<<<< HEAD
        //LOGGER.warn("Memory usage will exceed warning threshold, current : {}.", memory);
        checkMemThreshold4Flush(memUsage);
=======
        LOGGER.warn("Memory usage will exceed warning threshold, current : {}.", memory);
        for (DataPoint dataPoint : tsRecord.dataPointList) {
          workMemTable.write(tsRecord.deviceId, dataPoint.getMeasurementId(), dataPoint.getType(),
              tsRecord.time,
              dataPoint.getValue().toString());
        }
        valueCount++;
        try {
          flush();
        } catch (IOException e) {
          throw new BufferWriteProcessorException(e);
        }
>>>>>>> 4d5082b9
        return true;
      case DANGEROUS:
      default:
        memory = MemUtils.bytesCntToStr(BasicMemController.getInstance().getTotalUsage());
        //LOGGER.warn("Memory usage will exceed dangerous threshold, current : {}.", memory);
        return false;
    }
  }

  private void checkMemThreshold4Flush(long addedMemory) throws BufferWriteProcessorException {
    long newMem = memSize.addAndGet(addedMemory);
    if (newMem > memThreshold) {
      String usageMem = MemUtils.bytesCntToStr(newMem);
      String threshold = MemUtils.bytesCntToStr(memThreshold);
      String processorName = getProcessorName();
      LOGGER.info("The usage of memory {} in bufferwrite processor {} reaches the threshold {}",
          usageMem, processorName, threshold);
      try {
        flush();
      } catch (IOException e) {
        LOGGER.error("Flush bufferwrite error.", e);
        throw new BufferWriteProcessorException(e);
      }
    }
  }

  /**
   * get the one (or two) chunk(s) in the memtable ( and the other one in flushing status and then
   * compact them into one TimeValuePairSorter). Then get its (or their) ChunkMetadata(s).
   *
   * @param deviceId device id
   * @param measurementId sensor id
   * @param dataType data type
   * @return corresponding chunk data and chunk metadata in memory
   */
  public Pair<ReadOnlyMemChunk, List<ChunkMetaData>> queryBufferWriteData(String deviceId,
      String measurementId, TSDataType dataType, Map<String, String> props) {
    flushQueryLock.lock();
    try {
      MemSeriesLazyMerger memSeriesLazyMerger = new MemSeriesLazyMerger();
      if (flushMemTable != null) {
        memSeriesLazyMerger.addMemSeries(flushMemTable.query(deviceId, measurementId, dataType, props));
      }
      memSeriesLazyMerger.addMemSeries(workMemTable.query(deviceId, measurementId, dataType, props));
      // memSeriesLazyMerger has handled the props,
      // so we do not need to handle it again in the following readOnlyMemChunk
      ReadOnlyMemChunk timeValuePairSorter = new ReadOnlyMemChunk(dataType, memSeriesLazyMerger,
          Collections.emptyMap());
      return new Pair<>(timeValuePairSorter,
          writer.getMetadatas(deviceId, measurementId, dataType));
    } finally {
      flushQueryLock.unlock();
    }
  }

  private void switchWorkToFlush() {
    flushQueryLock.lock();
    try {
      if (flushMemTable == null) {
        flushMemTable = workMemTable;
        workMemTable = new PrimitiveMemTable();
      }
    } finally {
      flushQueryLock.unlock();
    }
  }

  private void switchFlushToWork() {
    flushQueryLock.lock();
    try {
      flushMemTable.clear();
      flushMemTable = null;
      writer.appendMetadata();
    } finally {
      flushQueryLock.unlock();
    }
  }


  /**
   * the caller mast guarantee no other concurrent caller entering this function.
   *
   * @param displayMessage message that will appear in system log.
   * @param version the operation version that will tagged on the to be flushed memtable
   * (i.e., ChunkGroup)
   * @return true if successfully.
   */
  private boolean flushTask(String displayMessage, long version) {
    boolean result;
    long flushStartTime = System.currentTimeMillis();
    LOGGER.info("The bufferwrite processor {} starts flushing {}.", getProcessorName(),
        displayMessage);
    try {
      if (flushMemTable != null && !flushMemTable.isEmpty()) {
        // flush data
        MemTableFlushUtil.flushMemTable(fileSchema, writer, flushMemTable,
            version);
        // write restore information
        writer.flush();
      }

      filenodeFlushAction.act();
      if (IoTDBDescriptor.getInstance().getConfig().isEnableWal()) {
        logNode.notifyEndFlush(null);
      }
      result = true;
    } catch (Exception e) {
      LOGGER.error(
          "The bufferwrite processor {} failed to flush {}, when calling the filenodeFlushAction.",
          getProcessorName(), displayMessage, e);
      result = false;
    } finally {
      switchFlushToWork();
      LOGGER.info("The bufferwrite processor {} ends flushing {}.", getProcessorName(),
            displayMessage);
    }
    if (LOGGER.isInfoEnabled()) {
      long flushEndTime = System.currentTimeMillis();
      LOGGER.info(
          "The bufferwrite processor {} flush {}, start time is {}, flush end time is {}, "
              + "flush time consumption is {}ms",
          getProcessorName(), displayMessage,
          DatetimeUtils.convertMillsecondToZonedDateTime(flushStartTime),
          DatetimeUtils.convertMillsecondToZonedDateTime(flushEndTime),
          flushEndTime - flushStartTime);
    }
    return result;
  }

  // keyword synchronized is added in this method, so that only one flush task can be submitted now.
  @Override
  public synchronized Future<Boolean> flush() throws IOException {
    // statistic information for flush
    if (lastFlushTime > 0) {
      if (LOGGER.isInfoEnabled()) {
        long thisFlushTime = System.currentTimeMillis();
        LOGGER.info(
            "The bufferwrite processor {}: last flush time is {}, this flush time is {}, "
                + "flush time interval is {}s", getProcessorName(),
            DatetimeUtils.convertMillsecondToZonedDateTime(lastFlushTime / 1000),
            DatetimeUtils.convertMillsecondToZonedDateTime(thisFlushTime),
            (thisFlushTime - lastFlushTime / 1000) / 1000);
      }
    }
    lastFlushTime = System.nanoTime();
    // check value count
    // waiting for the end of last flush operation.
    try {
      flushFuture.get();
    } catch (InterruptedException | ExecutionException e) {
      throw new IOException(e);
    }
    if (valueCount > 0) {
      // update the lastUpdatetime, prepare for flush
      try {
        bufferwriteFlushAction.act();
      } catch (Exception e) {
        LOGGER.error("Failed to flush bufferwrite row group when calling the action function.");
        throw new IOException(e);
      }
      if (IoTDBDescriptor.getInstance().getConfig().isEnableWal()) {
        logNode.notifyStartFlush();
      }
      valueCount = 0;
      switchWorkToFlush();
      long version = versionController.nextVersion();
      BasicMemController.getInstance().releaseUsage(this, memSize.get());
      memSize.set(0);
      // switch
      flushFuture = FlushManager.getInstance().submit(() -> flushTask("asynchronously",
          version));
    } else {
      flushFuture = new ImmediateFuture<>(true);
    }
    return flushFuture;
  }

  @Override
  public boolean canBeClosed() {
    return true;
  }

  @Override
  public void close() throws BufferWriteProcessorException {
    try {
      long closeStartTime = System.currentTimeMillis();
      // flush data and wait for finishing flush
      flush().get();
      // end file
      writer.endFile(fileSchema);
      // update the IntervalFile for interval list
      bufferwriteCloseAction.act();
      // flush the changed information for filenode
      filenodeFlushAction.act();
      // delete the restore for this bufferwrite processor
      if (LOGGER.isInfoEnabled()) {
        long closeEndTime = System.currentTimeMillis();
        LOGGER.info(
            "Close bufferwrite processor {}, the file name is {}, start time is {}, end time is {}, "
                + "time consumption is {}ms",
            getProcessorName(), insertFilePath,
            DatetimeUtils.convertMillsecondToZonedDateTime(closeStartTime),
            DatetimeUtils.convertMillsecondToZonedDateTime(closeEndTime),
            closeEndTime - closeStartTime);
      }
    } catch (IOException e) {
      LOGGER.error("Close the bufferwrite processor error, the bufferwrite is {}.",
          getProcessorName(), e);
      throw new BufferWriteProcessorException(e);
    } catch (Exception e) {
      LOGGER
          .error("Failed to close the bufferwrite processor when calling the action function.", e);
      throw new BufferWriteProcessorException(e);
    }
  }

  @Override
  public long memoryUsage() {
    return memSize.get();
  }

  /**
   * check if is flushing.
   *
   * @return True if flushing
   */
  public boolean isFlush() {
    // starting a flush task has two steps: set the flushMemtable, and then set the flushFuture
    // So, the following case exists: flushMemtable != null but flushFuture is done (because the
    // flushFuture refers to the last finished flush.
    // And, the following case exists,too: flushMemtable == null, but flushFuture is not done.
    // (flushTask() is not finished, but switchToWork() has done)
    // So, checking flushMemTable is more meaningful than flushFuture.isDone().
    return  flushMemTable != null;
  }

  /**
   * get metadata size.
   *
   * @return The sum of all timeseries's metadata size within this file.
   */
  public long getMetaSize() {
    // TODO : [MemControl] implement this
    return 0;
  }

  /**
   * get file size.
   *
   * @return The file size of the TsFile corresponding to this processor.
   */
  public long getFileSize() {
    // TODO : save this variable to avoid object creation?
    File file = new File(insertFilePath);
    return file.length() + memoryUsage();
  }

  /**
   * Close current TsFile and open a new one for future writes. Block new writes and wait until
   * current writes finish.
   */
  public void rollToNewFile() {
    // TODO : [MemControl] implement this
  }

  /**
   * Check if this TsFile has too big metadata or file. If true, close current file and open a new
   * one.
   */
  private boolean checkSize() {
    IoTDBConfig config = IoTDBDescriptor.getInstance().getConfig();
    long metaSize = getMetaSize();
    long fileSize = getFileSize();
    if (metaSize >= config.getBufferwriteMetaSizeThreshold()
        || fileSize >= config.getBufferwriteFileSizeThreshold()) {
      LOGGER.info(
          "The bufferwrite processor {}, size({}) of the file {} reaches threshold {}, "
              + "size({}) of metadata reaches threshold {}.",
          getProcessorName(), MemUtils.bytesCntToStr(fileSize), this.insertFilePath,
          MemUtils.bytesCntToStr(config.getBufferwriteFileSizeThreshold()),
          MemUtils.bytesCntToStr(metaSize),
          MemUtils.bytesCntToStr(config.getBufferwriteFileSizeThreshold()));

      rollToNewFile();
      return true;
    }
    return false;
  }

  public String getBaseDir() {
    return baseDir;
  }


  public String getFileRelativePath() {
    return bufferWriteRelativePath;
  }

  private String getBufferwriteRestoreFilePath() {
    return writer.getRestoreFilePath();
  }

  public boolean isNewProcessor() {
    return writer.isNewResource();
  }

  public void setNewProcessor(boolean isNewProcessor) {
    writer.setNewResource(isNewProcessor);
  }

  public WriteLogNode getLogNode() {
    return logNode;
  }

  /**
   * used for test. We can know when the flush() is called.
   * @return the last flush() time. Time unit: nanosecond.
   */
  public long getLastFlushTime() {
    return lastFlushTime;
  }

  /**
   * used for test. We can block to wait for finishing flushing.
   * @return the future of the flush() task.
   */
  public Future<Boolean> getFlushFuture() {
    return flushFuture;
  }

  /**
   * Delete data whose timestamp <= 'timestamp' and belonging to timeseries deviceId.measurementId.
   * Delete data in both working MemTable and flushing MemTable.
   *
   * @param deviceId the deviceId of the timeseries to be deleted.
   * @param measurementId the measurementId of the timeseries to be deleted.
   * @param timestamp the upper-bound of deletion time.
   */
  public void delete(String deviceId, String measurementId, long timestamp) {
    workMemTable.delete(deviceId, measurementId, timestamp);
    if (isFlush()) {
      // flushing MemTable cannot be directly modified since another thread is reading it
      flushMemTable = flushMemTable.copy();
      flushMemTable.delete(deviceId, measurementId, timestamp);
    }
  }

  @Override
  public boolean equals(Object o) {
    if (this == o) {
      return true;
    }
    if (o == null || getClass() != o.getClass()) {
      return false;
    }
    if (!super.equals(o)) {
      return false;
    }
    BufferWriteProcessor that = (BufferWriteProcessor) o;
    return Objects.equals(baseDir, that.baseDir) &&
        Objects.equals(insertFilePath, that.insertFilePath);
  }

  @Override
  public int hashCode() {
    return Objects.hash(super.hashCode(), baseDir, insertFilePath);
  }

  public String getInsertFilePath() {
    return insertFilePath;
  }

  @Override
  public String toString() {
    return "BufferWriteProcessor in " + insertFilePath;
  }
}<|MERGE_RESOLUTION|>--- conflicted
+++ resolved
@@ -186,10 +186,6 @@
         return true;
       case WARNING:
         memory = MemUtils.bytesCntToStr(BasicMemController.getInstance().getTotalUsage());
-<<<<<<< HEAD
-        //LOGGER.warn("Memory usage will exceed warning threshold, current : {}.", memory);
-        checkMemThreshold4Flush(memUsage);
-=======
         LOGGER.warn("Memory usage will exceed warning threshold, current : {}.", memory);
         for (DataPoint dataPoint : tsRecord.dataPointList) {
           workMemTable.write(tsRecord.deviceId, dataPoint.getMeasurementId(), dataPoint.getType(),
@@ -202,12 +198,11 @@
         } catch (IOException e) {
           throw new BufferWriteProcessorException(e);
         }
->>>>>>> 4d5082b9
         return true;
       case DANGEROUS:
       default:
         memory = MemUtils.bytesCntToStr(BasicMemController.getInstance().getTotalUsage());
-        //LOGGER.warn("Memory usage will exceed dangerous threshold, current : {}.", memory);
+        LOGGER.warn("Memory usage will exceed dangerous threshold, current : {}.", memory);
         return false;
     }
   }
