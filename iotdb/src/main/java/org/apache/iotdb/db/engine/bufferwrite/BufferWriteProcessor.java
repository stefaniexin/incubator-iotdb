/**
 * Licensed to the Apache Software Foundation (ASF) under one
 * or more contributor license agreements.  See the NOTICE file
 * distributed with this work for additional information
 * regarding copyright ownership.  The ASF licenses this file
 * to you under the Apache License, Version 2.0 (the
 * "License"); you may not use this file except in compliance
 * with the License.  You may obtain a copy of the License at
 *
 *     http://www.apache.org/licenses/LICENSE-2.0
 *
 * Unless required by applicable law or agreed to in writing,
 * software distributed under the License is distributed on an
 * "AS IS" BASIS, WITHOUT WARRANTIES OR CONDITIONS OF ANY
 * KIND, either express or implied.  See the License for the
 * specific language governing permissions and limitations
 * under the License.
 */
package org.apache.iotdb.db.engine.bufferwrite;

import static org.apache.iotdb.db.conf.IoTDBConstant.ESTIMATED_CHUNK_METADATA_SIZE;

import com.sun.xml.internal.ws.policy.privateutil.PolicyUtils.IO;
import java.io.File;
import java.io.IOException;
import java.nio.file.Paths;
import java.util.Collections;
import java.util.List;
import java.util.Map;
import java.util.Objects;
import java.util.concurrent.ExecutionException;
import java.util.concurrent.Future;
import java.util.concurrent.atomic.AtomicLong;
import java.util.concurrent.locks.ReentrantLock;
import org.apache.iotdb.db.conf.IoTDBConfig;
import org.apache.iotdb.db.conf.IoTDBConstant;
import org.apache.iotdb.db.conf.IoTDBDescriptor;
import org.apache.iotdb.db.engine.Processor;
import org.apache.iotdb.db.engine.filenode.FileNodeManager;
import org.apache.iotdb.db.engine.memcontrol.BasicMemController;
import org.apache.iotdb.db.engine.memcontrol.MemUser;
import org.apache.iotdb.db.engine.memtable.IMemTable;
import org.apache.iotdb.db.engine.memtable.MemSeriesLazyMerger;
import org.apache.iotdb.db.engine.memtable.MemTableFlushUtil;
import org.apache.iotdb.db.engine.memtable.PrimitiveMemTable;
import org.apache.iotdb.db.engine.pool.FlushManager;
import org.apache.iotdb.db.engine.querycontext.ReadOnlyMemChunk;
import org.apache.iotdb.db.engine.version.VersionController;
import org.apache.iotdb.db.exception.BufferWriteProcessorException;
import org.apache.iotdb.db.exception.MemControlException;
import org.apache.iotdb.db.qp.constant.DatetimeUtils;
import org.apache.iotdb.db.utils.ImmediateFuture;
import org.apache.iotdb.db.utils.MemUtils;
import org.apache.iotdb.db.writelog.manager.MultiFileLogNodeManager;
import org.apache.iotdb.db.writelog.node.WriteLogNode;
import org.apache.iotdb.tsfile.common.conf.TSFileDescriptor;
import org.apache.iotdb.tsfile.file.metadata.ChunkMetaData;
import org.apache.iotdb.tsfile.file.metadata.enums.TSDataType;
import org.apache.iotdb.tsfile.utils.Pair;
import org.apache.iotdb.tsfile.write.record.TSRecord;
import org.apache.iotdb.tsfile.write.record.datapoint.DataPoint;
import org.apache.iotdb.tsfile.write.schema.FileSchema;
import org.slf4j.Logger;
import org.slf4j.LoggerFactory;

public class BufferWriteProcessor extends Processor implements MemUser {

  private static final Logger LOGGER = LoggerFactory.getLogger(BufferWriteProcessor.class);
  private RestorableTsFileIOWriter writer;
  private FileSchema fileSchema;
  private volatile Future<Boolean> flushFuture = new ImmediateFuture<>(true);
  private ReentrantLock flushQueryLock = new ReentrantLock();
  private AtomicLong memDataSize = new AtomicLong();
  private AtomicLong memMetaSize = new AtomicLong();
  private long memThreshold = TSFileDescriptor.getInstance().getConfig().groupSizeInByte;
  private IMemTable workMemTable;
  private IMemTable flushMemTable;
  private Action bufferwriteFlushAction;
  private Action bufferwriteCloseAction;
  private Action filenodeFlushAction;

  //lastFlushTime time unit: nanosecond
  private long lastFlushTime = -1;
  private long valueCount = 0;

  private String baseDir;
  private String insertFilePath;
  private String bufferWriteRelativePath;

  private WriteLogNode logNode;
  private VersionController versionController;

  private boolean isClosed = true;
  private boolean isFlush = false;

  /**
   * constructor of BufferWriteProcessor.
   *
   * @param baseDir base dir
   * @param processorName processor name
   * @param fileName file name
   * @param parameters parameters in Map(String, Action) structure
   * @param fileSchema file schema
   * @throws BufferWriteProcessorException BufferWriteProcessorException
   */
  public BufferWriteProcessor(String baseDir, String processorName, String fileName,
      Map<String, Action> parameters, VersionController versionController,
      FileSchema fileSchema) throws BufferWriteProcessorException {
    super(processorName);
    this.fileSchema = fileSchema;
    this.baseDir = baseDir;

    bufferwriteFlushAction = parameters.get(FileNodeConstants.BUFFERWRITE_FLUSH_ACTION);
    bufferwriteCloseAction = parameters.get(FileNodeConstants.BUFFERWRITE_CLOSE_ACTION);
    filenodeFlushAction = parameters.get(FileNodeConstants.FILENODE_PROCESSOR_FLUSH_ACTION);

    reopen(fileName);
    if (IoTDBDescriptor.getInstance().getConfig().isEnableWal()) {
      try {
        logNode = MultiFileLogNodeManager.getInstance().getNode(
            processorName + IoTDBConstant.BUFFERWRITE_LOG_NODE_SUFFIX,
            getBufferwriteRestoreFilePath(),
            FileNodeManager.getInstance().getRestoreFilePath(processorName));
      } catch (IOException e) {
        throw new BufferWriteProcessorException(e);
      }
    }
    this.versionController = versionController;
<<<<<<< HEAD
    this.register();
=======

  }

  public void reopen(String fileName) throws BufferWriteProcessorException {
    if (!isClosed) {
      return;
    }
    new File(baseDir, processorName).mkdirs();
    this.insertFilePath = Paths.get(baseDir, processorName, fileName).toString();
    bufferWriteRelativePath = processorName + File.separatorChar + fileName;
    try {
      writer = new RestorableTsFileIOWriter(processorName, insertFilePath);
    } catch (IOException e) {
      throw new BufferWriteProcessorException(e);
    }
    if (workMemTable == null) {
      workMemTable = new PrimitiveMemTable();
    } else {
      workMemTable.clear();
    }
    isClosed = false;
    isFlush = false;
  }

  public void checkOpen() throws BufferWriteProcessorException {
    if (isClosed) {
      throw new BufferWriteProcessorException("BufferWriteProcessor already closed");
    }
>>>>>>> 0fb2a961
  }


  /**
   * write one data point to the buffer write.
   *
   * @param deviceId device name
   * @param measurementId sensor name
   * @param timestamp timestamp of the data point
   * @param dataType the data type of the value
   * @param value data point value
   * @throws BufferWriteProcessorException if a flushing operation occurs and failed.
   */
  public void write(String deviceId, String measurementId, long timestamp, TSDataType dataType,
      String value)
      throws BufferWriteProcessorException {
    checkOpen();
    TSRecord record = new TSRecord(timestamp, deviceId);
    DataPoint dataPoint = DataPoint.getDataPoint(dataType, measurementId, value);
    record.addTuple(dataPoint);
    write(record);
  }

  /**
   * wrete a ts record into the memtable. If the memory usage is beyond the memThreshold, an async
   * flushing operation will be called.
   *
   * @param tsRecord data to be written
   * @throws BufferWriteProcessorException if a flushing operation occurs and failed.
   */
<<<<<<< HEAD
  public void write(TSRecord tsRecord) throws BufferWriteProcessorException {
=======
  public boolean write(TSRecord tsRecord) throws BufferWriteProcessorException {
    checkOpen();
>>>>>>> 0fb2a961
    long memUsage = MemUtils.getRecordSize(tsRecord);
    BasicMemController.UsageLevel level = null;
    try {
      level = BasicMemController.getInstance()
          .acquireUsage(this, memUsage);
    } catch (MemControlException e) {
      throw new BufferWriteProcessorException(e);
    }

    String memory;
    switch (level) {
      case SAFE:
        for (DataPoint dataPoint : tsRecord.dataPointList) {
          workMemTable.write(tsRecord.deviceId, dataPoint.getMeasurementId(), dataPoint.getType(),
              tsRecord.time,
              dataPoint.getValue().toString());
        }
        valueCount++;
        checkMemThreshold4Flush(memUsage);
        break;
      case WARNING:
        memory = MemUtils.bytesCntToStr(BasicMemController.getInstance().getTotalUsage());
        LOGGER.warn("Memory usage will exceed warning threshold, current : {}.", memory);
        for (DataPoint dataPoint : tsRecord.dataPointList) {
          workMemTable.write(tsRecord.deviceId, dataPoint.getMeasurementId(), dataPoint.getType(),
              tsRecord.time,
              dataPoint.getValue().toString());
        }
        valueCount++;
        checkMemThreshold4Flush(memUsage);
        break;
      case DANGEROUS:
      default:
        try {
          BasicMemController.getInstance().releaseUsage(this, memUsage);
        } catch (MemControlException e) {
          throw new BufferWriteProcessorException(e);
        }
        memory = MemUtils.bytesCntToStr(BasicMemController.getInstance().getTotalUsage());
        LOGGER.warn("Memory usage will exceed dangerous threshold, current : {}.", memory);
        throw new BufferWriteProcessorException("Memory usage will exceed dangerous threshold.");
    }
  }

  private void checkMemThreshold4Flush(long addedMemory) throws BufferWriteProcessorException {
    long newMem = memDataSize.addAndGet(addedMemory);
    if (newMem > memThreshold) {
      String usageMem = MemUtils.bytesCntToStr(newMem);
      String threshold = MemUtils.bytesCntToStr(memThreshold);
      String processorName = getProcessorName();
      LOGGER.info("The usage of memory {} in bufferwrite processor {} reaches the threshold {}",
          usageMem, processorName, threshold);
      try {
        flush();
      } catch (IOException e) {
        LOGGER.error("Flush bufferwrite error.", e);
        throw new BufferWriteProcessorException(e);
      }
    }
  }

  /**
   * get the one (or two) chunk(s) in the memtable ( and the other one in flushing status and then
   * compact them into one TimeValuePairSorter). Then get its (or their) ChunkMetadata(s).
   *
   * @param deviceId device id
   * @param measurementId sensor id
   * @param dataType data type
   * @return corresponding chunk data and chunk metadata in memory
   */
  public Pair<ReadOnlyMemChunk, List<ChunkMetaData>> queryBufferWriteData(String deviceId,
      String measurementId, TSDataType dataType, Map<String, String> props)
      throws BufferWriteProcessorException {
    checkOpen();
    flushQueryLock.lock();
    try {
      MemSeriesLazyMerger memSeriesLazyMerger = new MemSeriesLazyMerger();
      if (flushMemTable != null) {
        memSeriesLazyMerger.addMemSeries(flushMemTable.query(deviceId, measurementId, dataType, props));
      }
      memSeriesLazyMerger.addMemSeries(workMemTable.query(deviceId, measurementId, dataType, props));
      // memSeriesLazyMerger has handled the props,
      // so we do not need to handle it again in the following readOnlyMemChunk
      ReadOnlyMemChunk timeValuePairSorter = new ReadOnlyMemChunk(dataType, memSeriesLazyMerger,
          Collections.emptyMap());
      return new Pair<>(timeValuePairSorter,
          writer.getMetadatas(deviceId, measurementId, dataType));
    } finally {
      flushQueryLock.unlock();
    }
  }

  private void switchWorkToFlush() {
    flushQueryLock.lock();
    try {
      IMemTable temp = flushMemTable == null ? new PrimitiveMemTable() : flushMemTable;
      flushMemTable = workMemTable;
      workMemTable = temp;
      isFlush = true;
    } finally {
      flushQueryLock.unlock();
    }
  }

  private void switchFlushToWork() {
    flushQueryLock.lock();
    try {
      flushMemTable.clear();
      writer.appendMetadata();
      isFlush = false;
    } finally {
      flushQueryLock.unlock();
    }
  }


  /**
   * the caller mast guarantee no other concurrent caller entering this function.
   *
   * @param displayMessage message that will appear in system log.
   * @param version the operation version that will tagged on the to be flushed memtable
   * (i.e., ChunkGroup)
   * @return true if successfully.
   */
  private boolean flushTask(String displayMessage, long version) {
    boolean result;
    long flushStartTime = System.currentTimeMillis();
    LOGGER.info("The bufferwrite processor {} starts flushing {}.", getProcessorName(),
        displayMessage);
    try {
      if (flushMemTable != null && !flushMemTable.isEmpty()) {
        // flush data
        MemTableFlushUtil.flushMemTable(fileSchema, writer, flushMemTable,
            version);
        // write restore information
        writer.flush();

        // each series results in a ChunkMetaData
        // NOTICE: the returned level is not checked because flush cannot be undone
        // reaching a dangerous level will block the following insertion
        long estimatedNewChunkMetaSize = flushMemTable.seriesNum() * ESTIMATED_CHUNK_METADATA_SIZE;
        BasicMemController.getInstance().acquireUsage(this, estimatedNewChunkMetaSize);
        this.memMetaSize.addAndGet(estimatedNewChunkMetaSize);
      }

      filenodeFlushAction.act();
      if (IoTDBDescriptor.getInstance().getConfig().isEnableWal()) {
        logNode.notifyEndFlush(null);
      }

      result = true;
    } catch (Exception e) {
      LOGGER.error(
          "The bufferwrite processor {} failed to flush {}, when calling the filenodeFlushAction.",
          getProcessorName(), displayMessage, e);
      result = false;
    } finally {
      switchFlushToWork();
      LOGGER.info("The bufferwrite processor {} ends flushing {}.", getProcessorName(),
            displayMessage);
    }
    if (LOGGER.isInfoEnabled()) {
      long flushEndTime = System.currentTimeMillis();
      LOGGER.info(
          "The bufferwrite processor {} flush {}, start time is {}, flush end time is {}, "
              + "flush time consumption is {}ms",
          getProcessorName(), displayMessage,
          DatetimeUtils.convertMillsecondToZonedDateTime(flushStartTime),
          DatetimeUtils.convertMillsecondToZonedDateTime(flushEndTime),
          flushEndTime - flushStartTime);
    }
    return result;
  }

  // keyword synchronized is added in this method, so that only one flush task can be submitted now.
  @Override
  public synchronized Future<Boolean> flush() throws IOException {
    if (isClosed) {
      throw new IOException("BufferWriteProcessor closed");
    }
    // statistic information for flush
    if (lastFlushTime > 0) {
      if (LOGGER.isInfoEnabled()) {
        long thisFlushTime = System.currentTimeMillis();
        LOGGER.info(
            "The bufferwrite processor {}: last flush time is {}, this flush time is {}, "
                + "flush time interval is {}s", getProcessorName(),
            DatetimeUtils.convertMillsecondToZonedDateTime(lastFlushTime / 1000),
            DatetimeUtils.convertMillsecondToZonedDateTime(thisFlushTime),
            (thisFlushTime - lastFlushTime / 1000) / 1000);
      }
    }
    lastFlushTime = System.nanoTime();
    // check value count
    // waiting for the end of last flush operation.
    try {
      flushFuture.get();
    } catch (InterruptedException | ExecutionException e) {
      throw new IOException(e);
    }
    if (valueCount > 0) {
      // update the lastUpdatetime, prepare for flush
      try {
        bufferwriteFlushAction.act();
      } catch (Exception e) {
        LOGGER.error("Failed to flush bufferwrite row group when calling the action function.");
        throw new IOException(e);
      }
      if (IoTDBDescriptor.getInstance().getConfig().isEnableWal()) {
        logNode.notifyStartFlush();
      }
      valueCount = 0;
      switchWorkToFlush();
      long version = versionController.nextVersion();
      try {
        BasicMemController.getInstance().releaseUsage(this, memDataSize.get());
      } catch (MemControlException e) {
        throw new IOException(e);
      }
      memDataSize.set(0);
      // switch
      flushFuture = FlushManager.getInstance().submit(() -> flushTask("asynchronously",
          version));
    } else {
      flushFuture = new ImmediateFuture<>(true);
    }
    return flushFuture;
  }

  @Override
  public boolean canBeClosed() {
    return true;
  }

  @Override
  public void close() throws BufferWriteProcessorException {
    if (isClosed) {
      return;
    }
    try {
      long closeStartTime = System.currentTimeMillis();
      // flush data and wait for finishing flush
      flush().get();
      // end file
      writer.endFile(fileSchema);
      writer = null;
      workMemTable.clear();

      // update the IntervalFile for interval list
      bufferwriteCloseAction.act();
      // flush the changed information for filenode
      filenodeFlushAction.act();
      // delete the restore for this bufferwrite processor

      BasicMemController.getInstance().releaseUsage(this, memMetaSize.get());
      memMetaSize.set(0);
      if (LOGGER.isInfoEnabled()) {
        long closeEndTime = System.currentTimeMillis();
        LOGGER.info(
            "Close bufferwrite processor {}, the file name is {}, start time is {}, end time is {}, "
                + "time consumption is {}ms",
            getProcessorName(), insertFilePath,
            DatetimeUtils.convertMillsecondToZonedDateTime(closeStartTime),
            DatetimeUtils.convertMillsecondToZonedDateTime(closeEndTime),
            closeEndTime - closeStartTime);
      }
      isClosed = true;
    } catch (IOException e) {
      LOGGER.error("Close the bufferwrite processor error, the bufferwrite is {}.",
          getProcessorName(), e);
      throw new BufferWriteProcessorException(e);
    } catch (Exception e) {
      LOGGER
          .error("Failed to close the bufferwrite processor when calling the action function.", e);
      throw new BufferWriteProcessorException(e);
    }
  }

  @Override
  public long memoryUsage() {
    return memDataSize.get();
  }

  /**
   * check if is flushing.
   *
   * @return True if flushing
   */
  public boolean isFlush() {
    return isFlush;
  }

  /**
   * get metadata size.
   *
   * @return The sum of all timeseries's metadata size within this file.
   */
  public long getMetaSize() {
    // TODO : [MemControl] implement this
    return 0;
  }

  /**
   * get file size.
   *
   * @return The file size of the TsFile corresponding to this processor.
   */
  public long getFileSize() {
    // TODO : save this variable to avoid object creation?
    File file = new File(insertFilePath);
    return file.length() + memoryUsage();
  }

  public String getBaseDir() {
    return baseDir;
  }


  public String getFileRelativePath() {
    return bufferWriteRelativePath;
  }

  private String getBufferwriteRestoreFilePath() {
    return writer.getRestoreFilePath();
  }

  public boolean isNewProcessor() {
    return writer.isNewResource();
  }

  public void setNewProcessor(boolean isNewProcessor) {
    writer.setNewResource(isNewProcessor);
  }

  public WriteLogNode getLogNode() {
    return logNode;
  }

  /**
   * used for test. We can know when the flush() is called.
   * @return the last flush() time. Time unit: nanosecond.
   */
  public long getLastFlushTime() {
    return lastFlushTime;
  }

  /**
   * used for test. We can block to wait for finishing flushing.
   * @return the future of the flush() task.
   */
  public Future<Boolean> getFlushFuture() {
    return flushFuture;
  }

  /**
   * Delete data whose timestamp <= 'timestamp' and belonging to timeseries deviceId.measurementId.
   * Delete data in both working MemTable and flushing MemTable.
   *
   * @param deviceId the deviceId of the timeseries to be deleted.
   * @param measurementId the measurementId of the timeseries to be deleted.
   * @param timestamp the upper-bound of deletion time.
   */
  public void delete(String deviceId, String measurementId, long timestamp)
      throws BufferWriteProcessorException {
    checkOpen();
    workMemTable.delete(deviceId, measurementId, timestamp);
    if (isFlush()) {
      // flushing MemTable cannot be directly modified since another thread is reading it
      flushMemTable = flushMemTable.copy();
      flushMemTable.delete(deviceId, measurementId, timestamp);
    }
  }

  @Override
  public boolean equals(Object o) {
<<<<<<< HEAD
    return this == o;
=======
    if (this == o) {
      return true;
    }
    if (o == null || getClass() != o.getClass()) {
      return false;
    }
    if (!super.equals(o)) {
      return false;
    }
    BufferWriteProcessor that = (BufferWriteProcessor) o;
    return Objects.equals(baseDir, that.baseDir) &&
        Objects.equals(insertFilePath, that.insertFilePath);
>>>>>>> 0fb2a961
  }

  @Override
  public int hashCode() {
<<<<<<< HEAD
    return super.hashCode();
=======
    return Objects.hash(super.hashCode(), baseDir, insertFilePath);
  }

  public String getInsertFilePath() {
    return insertFilePath;
>>>>>>> 0fb2a961
  }

  @Override
  public String toString() {
    return "BufferWriteProcessor in " + insertFilePath;
  }

  public boolean isClosed() {
    return isClosed;
  }
}<|MERGE_RESOLUTION|>--- conflicted
+++ resolved
@@ -126,10 +126,7 @@
       }
     }
     this.versionController = versionController;
-<<<<<<< HEAD
     this.register();
-=======
-
   }
 
   public void reopen(String fileName) throws BufferWriteProcessorException {
@@ -157,7 +154,6 @@
     if (isClosed) {
       throw new BufferWriteProcessorException("BufferWriteProcessor already closed");
     }
->>>>>>> 0fb2a961
   }
 
 
@@ -188,12 +184,8 @@
    * @param tsRecord data to be written
    * @throws BufferWriteProcessorException if a flushing operation occurs and failed.
    */
-<<<<<<< HEAD
   public void write(TSRecord tsRecord) throws BufferWriteProcessorException {
-=======
-  public boolean write(TSRecord tsRecord) throws BufferWriteProcessorException {
     checkOpen();
->>>>>>> 0fb2a961
     long memUsage = MemUtils.getRecordSize(tsRecord);
     BasicMemController.UsageLevel level = null;
     try {
@@ -569,35 +561,16 @@
 
   @Override
   public boolean equals(Object o) {
-<<<<<<< HEAD
     return this == o;
-=======
-    if (this == o) {
-      return true;
-    }
-    if (o == null || getClass() != o.getClass()) {
-      return false;
-    }
-    if (!super.equals(o)) {
-      return false;
-    }
-    BufferWriteProcessor that = (BufferWriteProcessor) o;
-    return Objects.equals(baseDir, that.baseDir) &&
-        Objects.equals(insertFilePath, that.insertFilePath);
->>>>>>> 0fb2a961
   }
 
   @Override
   public int hashCode() {
-<<<<<<< HEAD
     return super.hashCode();
-=======
-    return Objects.hash(super.hashCode(), baseDir, insertFilePath);
   }
 
   public String getInsertFilePath() {
     return insertFilePath;
->>>>>>> 0fb2a961
   }
 
   @Override
